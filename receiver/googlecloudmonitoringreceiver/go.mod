module github.com/open-telemetry/opentelemetry-collector-contrib/receiver/googlecloudmonitoringreceiver

go 1.22.6

require (
	github.com/stretchr/testify v1.9.0
	go.opentelemetry.io/collector/component v0.108.2-0.20240904075637-48b11ba1c5f8
	go.opentelemetry.io/collector/confmap v1.14.2-0.20240904075637-48b11ba1c5f8
	go.opentelemetry.io/collector/consumer v0.108.2-0.20240904075637-48b11ba1c5f8
	go.opentelemetry.io/collector/consumer/consumertest v0.108.2-0.20240904075637-48b11ba1c5f8
	go.opentelemetry.io/collector/pdata v1.14.2-0.20240904075637-48b11ba1c5f8
	go.opentelemetry.io/collector/receiver v0.108.2-0.20240904075637-48b11ba1c5f8
	go.uber.org/zap v1.27.0
	golang.org/x/oauth2 v0.22.0
	google.golang.org/genproto/googleapis/api v0.0.0-20240822170219-fc7c04adadcd
)

require (
	cloud.google.com/go/auth v0.8.0 // indirect
	cloud.google.com/go/auth/oauth2adapt v0.2.3 // indirect
	cloud.google.com/go/compute/metadata v0.5.0 // indirect
	github.com/golang/groupcache v0.0.0-20210331224755-41bb18bfe9da // indirect
	github.com/google/s2a-go v0.1.8 // indirect
	github.com/googleapis/enterprise-certificate-proxy v0.3.2 // indirect
	github.com/googleapis/gax-go/v2 v2.13.0 // indirect
	go.opencensus.io v0.24.0 // indirect
	go.opentelemetry.io/contrib/instrumentation/google.golang.org/grpc/otelgrpc v0.49.0 // indirect
	golang.org/x/crypto v0.26.0 // indirect
	golang.org/x/sync v0.8.0 // indirect
	golang.org/x/time v0.6.0 // indirect
	google.golang.org/genproto v0.0.0-20240730163845-b1a4ccb954bf // indirect
)

require (
	cloud.google.com/go/monitoring v1.20.4
	github.com/beorn7/perks v1.0.1 // indirect
	github.com/cespare/xxhash/v2 v2.3.0 // indirect
	github.com/davecgh/go-spew v1.1.1 // indirect
	github.com/go-logr/logr v1.4.2 // indirect
	github.com/go-logr/stdr v1.2.2 // indirect
	github.com/go-viper/mapstructure/v2 v2.1.0 // indirect
	github.com/gogo/protobuf v1.3.2 // indirect
	github.com/google/uuid v1.6.0 // indirect
	github.com/json-iterator/go v1.1.12 // indirect
	github.com/klauspost/compress v1.17.9 // indirect
	github.com/knadh/koanf/maps v0.1.1 // indirect
	github.com/knadh/koanf/providers/confmap v0.1.0 // indirect
	github.com/knadh/koanf/v2 v2.1.1 // indirect
	github.com/mitchellh/copystructure v1.2.0 // indirect
	github.com/mitchellh/reflectwalk v1.0.2 // indirect
	github.com/modern-go/concurrent v0.0.0-20180306012644-bacd9c7ef1dd // indirect
	github.com/modern-go/reflect2 v1.0.2 // indirect
	github.com/munnerz/goautoneg v0.0.0-20191010083416-a7dc8b61c822 // indirect
	github.com/pmezard/go-difflib v1.0.0 // indirect
	github.com/prometheus/client_golang v1.20.2 // indirect
	github.com/prometheus/client_model v0.6.1 // indirect
	github.com/prometheus/common v0.57.0 // indirect
	github.com/prometheus/procfs v0.15.1 // indirect
	go.opentelemetry.io/collector v0.108.2-0.20240904075637-48b11ba1c5f8 // indirect
	go.opentelemetry.io/collector/config/configtelemetry v0.108.2-0.20240904075637-48b11ba1c5f8 // indirect
	go.opentelemetry.io/collector/consumer/consumerprofiles v0.108.2-0.20240904075637-48b11ba1c5f8 // indirect
	go.opentelemetry.io/collector/pdata/pprofile v0.108.2-0.20240904075637-48b11ba1c5f8 // indirect
	go.opentelemetry.io/collector/receiver/receiverprofiles v0.108.2-0.20240904075637-48b11ba1c5f8 // indirect
	go.opentelemetry.io/otel v1.29.0 // indirect
	go.opentelemetry.io/otel/exporters/prometheus v0.51.0 // indirect
	go.opentelemetry.io/otel/metric v1.29.0 // indirect
	go.opentelemetry.io/otel/sdk v1.29.0 // indirect
	go.opentelemetry.io/otel/sdk/metric v1.29.0 // indirect
	go.opentelemetry.io/otel/trace v1.29.0 // indirect
	go.uber.org/multierr v1.11.0 // indirect
	golang.org/x/net v0.28.0 // indirect
	golang.org/x/sys v0.24.0 // indirect
	golang.org/x/text v0.17.0 // indirect
	google.golang.org/api v0.191.0
	google.golang.org/genproto/googleapis/rpc v0.0.0-20240822170219-fc7c04adadcd // indirect
<<<<<<< HEAD
	google.golang.org/grpc v1.65.0 // indirect
	google.golang.org/protobuf v1.34.2
=======
	google.golang.org/grpc v1.66.0 // indirect
	google.golang.org/protobuf v1.34.2 // indirect
>>>>>>> 255aebe2
	gopkg.in/yaml.v3 v3.0.1 // indirect
)<|MERGE_RESOLUTION|>--- conflicted
+++ resolved
@@ -73,12 +73,7 @@
 	golang.org/x/text v0.17.0 // indirect
 	google.golang.org/api v0.191.0
 	google.golang.org/genproto/googleapis/rpc v0.0.0-20240822170219-fc7c04adadcd // indirect
-<<<<<<< HEAD
-	google.golang.org/grpc v1.65.0 // indirect
+	google.golang.org/grpc v1.66.0 // indirect
 	google.golang.org/protobuf v1.34.2
-=======
-	google.golang.org/grpc v1.66.0 // indirect
-	google.golang.org/protobuf v1.34.2 // indirect
->>>>>>> 255aebe2
 	gopkg.in/yaml.v3 v3.0.1 // indirect
 )